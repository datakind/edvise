<<<<<<< HEAD
=======
## 0.1.3 (2025-09-19)

- Added sklearn inference to pipeline
- Added reading model type from config
- Added version number and inference cohort to configs

>>>>>>> 4a11e9b2
## 0.1.2 (2025-09-19)

- Enhanced EDA with logging 
- Added overfit score

## 0.1.1 (2025-09-15)

- Update pyproject

## 0.1.0 (2025-09-15)

- Initial release of edvise repo 
- Includes PDP code broken into components
- Includes scripts for running PDP from ingestion through inference 
- Includes Databricks DAB workflows set up for running the scripts for PDP
- Includes h2o code for training models and running inference <|MERGE_RESOLUTION|>--- conflicted
+++ resolved
@@ -1,12 +1,9 @@
-<<<<<<< HEAD
-=======
 ## 0.1.3 (2025-09-19)
 
 - Added sklearn inference to pipeline
 - Added reading model type from config
 - Added version number and inference cohort to configs
 
->>>>>>> 4a11e9b2
 ## 0.1.2 (2025-09-19)
 
 - Enhanced EDA with logging 
