import yaml
import logging
import typing as t

import os
import datetime
import tempfile
import contextlib
import random

import mlflow
from mlflow.models import Model, infer_signature
from mlflow.tracking import MlflowClient
import pandas as pd
import numpy as np
import numpy.typing as npt
from pandas.api.types import (
    is_categorical_dtype,
    is_object_dtype,
    is_string_dtype,
    is_integer_dtype,
)

import h2o
from h2o.automl import H2OAutoML
from h2o.model.model_base import ModelBase
from h2o.frame import H2OFrame
from h2o.two_dim_table import H2OTwoDimTable
from h2o.estimators.estimator_base import H2OEstimator
<<<<<<< HEAD

=======
>>>>>>> 4a11e9b2


from . import evaluation
from . import imputation

LOGGER = logging.getLogger(__name__)


PosLabelType = t.Union[bool, str]


def safe_h2o_init(base_port: int = 54321, mem_per_cluster: str = "4G") -> None:
    """
    Initialize a unique H2O cluster per Databricks task (or randomly if no task id).
    Hardens the server by binding to localhost so REST endpoints (incl. /3/ImportFiles)
    are not reachable from the network.
    """
    task_id = os.environ.get("DATABRICKS_TASK_RUN_ID")
    if task_id:
        port = base_port + (int(task_id) % 10000)
    else:
        port = base_port + random.randint(0, 1000)

    LOGGER.info(f"Starting H2O cluster at 127.0.0.1:{port} (localhost only)...")
    h2o.init(
        ip="127.0.0.1",
        port=port,
        nthreads=-1,
        max_mem_size=mem_per_cluster,
        bind_to_localhost=True,  # restrict server to local machine
    )

    # Safety check: verify we really connected to localhost
    conn = h2o.connection()
    base_url = getattr(conn, "base_url", "")
    if not ("127.0.0.1" in base_url or "localhost" in base_url):
        LOGGER.warning(
            "H2O is not bound to localhost. This may expose REST endpoints on the network."
        )
    # Stop H2O progress bars globally
    h2o.no_progress()


def download_artifact_file(
    run_id: str, artifact_path: str, dst_dir: str | None = None
) -> str:
    """
    Download a single artifact file (e.g., 'model/model.h2o') and return its local path.
    This avoids slow directory listings in GCS/DBFS.
    """
    if dst_dir is None:
        dst_dir = tempfile.mkdtemp()
    # mlflow will create subdirs as needed; returns the local file path
    return mlflow.artifacts.download_artifacts(
        run_id=run_id,
        artifact_path=artifact_path,
        dst_path=dst_dir,
    )


def download_model_artifact(run_id: str, artifact_subdir: str = "model") -> str:
    """
    Back-compat wrapper that now downloads ONLY model.h2o instead of the whole folder.
    Returns the local file path to model.h2o.
    """
    return download_artifact_file(run_id, f"{artifact_subdir}/model.h2o")


def load_h2o_model(
    run_id: str, artifact_path: str = "model"
) -> h2o.model.model_base.ModelBase:
    """
    Initializes H2O and loads the model by downloading a single file:
    artifact_path/model.h2o
    """
    if not h2o.connection():
        safe_h2o_init()

    with tempfile.TemporaryDirectory() as tmp_dir:
        local_model_file = download_artifact_file(
            run_id, f"{artifact_path}/model.h2o", tmp_dir
        )
        if not os.path.exists(local_model_file):
            raise FileNotFoundError(
                f"Expected model.h2o not found at {local_model_file}"
            )
        return h2o.load_model(local_model_file)


<<<<<<< HEAD
=======
def _pick_pos_prob_column(preds, pos_label):
    """
    Return the column name or index corresponding to the positive-class probability.

    Handles:
      - Real H2OFrame prediction objects
      - Mocks with .col_names (unit tests)
      - Pandas DataFrame/Series predictions
      - Numpy arrays
    """
    # H2OFrame-like (or MagicMock in tests)
    if hasattr(preds, "col_names"):
        names = list(getattr(preds, "col_names") or [])
        if not names:
            raise ValueError("Prediction object has no columns")
        # Candidate names for the positive class
        candidates = []
        if isinstance(pos_label, (bool, int)):
            candidates.append(f"p{int(bool(pos_label))}")  # True/1 → "p1"
            candidates.append(str(int(bool(pos_label))))  # "1"
        candidates.append(str(pos_label))
        for c in candidates:
            if c in names:
                return c
        # Fallback: last column is usually the pos-prob for binary models
        return names[-1]

    # Pandas DataFrame/Series
    try:
        import pandas as pd

        if isinstance(preds, (pd.DataFrame, pd.Series)):
            cols = list(preds.columns) if hasattr(preds, "columns") else []
            for c in (f"p{int(bool(pos_label))}", str(pos_label), "p1", "1"):
                if c in cols:
                    return c
            return cols[-1] if cols else 1
    except Exception:
        pass

    # Numpy array-like
    if hasattr(preds, "shape"):
        try:
            ncols = preds.shape[1]
            return ncols - 1 if ncols and ncols > 1 else 0
        except Exception:
            return 1

    # Final fallback for odd mocks
    for key in ("p1", "1"):
        try:
            _ = preds[key]
            return key
        except Exception:
            continue

    # Last-ditch numeric index
    return 1


def _binarize_targets(
    y_true: np.ndarray, pos_label: PosLabelType
) -> npt.NDArray[np.int_]:
    """Map y_true to {0,1} with 1 == pos_label."""
    arr = np.asarray(y_true, dtype=object)
    bin_ = (arr == pos_label).astype(np.int64, copy=False)
    return t.cast(npt.NDArray[np.int_], bin_)


>>>>>>> 4a11e9b2
def get_cv_logloss_stats(
    model: H2OEstimator,
) -> t.Tuple[t.Optional[float], t.Optional[float]]:
    """
    Return CV logloss mean and STD, if available.

    Tries the cross-validation summary table first (column names vary across H2O
    versions), then falls back to aggregating per-fold metrics. If CV is disabled
    from H2O AutoML config or stats are unavailable, returns (None, None).

    Parameters:
      model: H2O model

    Returns:
      (cv_mean, cv_std) for logloss, or (None, None)
    """
    try:
        summ = model.cross_validation_metrics_summary()
<<<<<<< HEAD
        df = summ.as_data_frame() if hasattr(summ, "as_data_frame") else summ
=======
        df = _to_pandas(summ) if hasattr(summ, "as_data_frame") else summ
>>>>>>> 4a11e9b2
        if isinstance(df, pd.DataFrame):
            cols = [str(c).strip().lower() for c in df.columns]
            df.columns = cols
            key = (
                "name"
                if "name" in cols
                else ("metric" if "metric" in cols else cols[0])
            )
            mean = (
                "mean" if "mean" in cols else ("value" if "value" in cols else cols[1])
            )
            if "sd" in cols:
                std = "sd"
            elif "stddev" in cols:
                std = "stddev"
            elif "std" in cols:
                std = "std"
            else:
                std = cols[min(2, len(cols) - 1)]
            row = df[df[key].astype(str).str.lower().eq("logloss")]
            if not row.empty:
                cv_mean = float(row[mean].iloc[0])
                cv_std = float(row[std].iloc[0])
                if np.isfinite(cv_mean) and np.isfinite(cv_std) and cv_std > 0:
                    return cv_mean, cv_std
    except Exception:
        pass

    # Fallback to per fold
    try:
        vals = [
            m.logloss()
            for m in getattr(model, "cross_validation_metrics", lambda: [])()
            if hasattr(m, "logloss")
        ]
        vals = [v for v in vals if v is not None and np.isfinite(v)]
        if len(vals) >= 2:
            return float(np.mean(vals)), float(np.std(vals, ddof=1))
        if len(vals) == 1:
            return float(vals[0]), None
    except Exception:
        pass

    return None, None


def compute_overfit_score_logloss(
    model: H2OEstimator,
    train: H2OFrame,
    test: H2OFrame,
    valid: t.Optional[H2OFrame] = None,
) -> dict:
    """
    Compute an overfit score between [0, 1] from logloss.

    Emphasizes generalization:
      - Penalizes when test logloss is materially worse than the CV mean (test - CV_mean), scaled by CV_std.
      - If H2O's training config doesn't include CV: we then penalize based on large test vs. train gaps.
      - (Optional) If validation dataset is provided, reports a symmetric validation vs. test
      instability metric. If a model struggles with validation vs. test in either direction, it may
      generalize inconsistently at inference time.

    We utilize tolerances since fluctuations are normal and they should help avoid flagging noise.
    Tolerances are also made to be adaptive to the dataset's CV spread, so they scale naturally
    across datasets. If CV is not available, we fall back to a conservative scale.

    The maximum STD we chose was 1.5, which is actually quite aggressive. But since H2O regularizes but
    doesn't regularize aggressively, certain learners can be prone to train hot and potentially overfit.
    The returned overfit.score is capped between [0, 1] for automated model selection.

    Parameters:
      model: H2O model to score.
      train : H2OFrame for the training split.
      valid (Optional): H2OFrame for the validation split.
      test: H2OFrame for the test split.

    Returns:
      dict:
        - overfit.score (float [0,1]): higher -> greater overfit risk.
        - overfit.std_excess (float): max z-like excess among the risk terms.
        - delta.test_train (float): test vs. train.
        - (optional) delta.test_cv (float): test vs. CV_mean
        - (optional) delta.cv_train (float): CV_mean vs. train
        - (optional) cv.logloss_mean (float), cv.logloss_std (float)
        - (optional) instability.score, instability.sd_gap if validation dataset is provided.
    """
    # Tolerance constants
    TOL_CV_TEST: float = 0.03  # tolerance for test vs CV mean
    FRAC_OF_CV_STD: float = 0.25  # adaptive tolerance that scales with CV std
    FALLBACK_STD: float = 0.15  # we treat this as “one std” when CV is off; setting loosely since training is typically hot in h2o
    STD_MAX: float = 1.5  # setting maximum std so overfit score is capped at 1

    train_log_loss = float(model.model_performance(train).logloss())
    test_log_loss = float(model.model_performance(test).logloss())
    if valid is not None:
        valid_log_loss = float(model.model_performance(valid).logloss())

    # CV context
    cv_mean, cv_std = get_cv_logloss_stats(model)

    # Deltas
    delta_test_train = test_log_loss - train_log_loss
    delta_test_cv = (test_log_loss - cv_mean) if cv_mean else None
    delta_cv_train = (cv_mean - train_log_loss) if cv_mean else None

    # Risk metrics
    if (
        cv_mean is not None
        and cv_std is not None
        and delta_test_cv is not None
        and np.isfinite(cv_std)
        and cv_std > 0.0
    ):
        tol_holdout = min(TOL_CV_TEST, FRAC_OF_CV_STD * cv_std)
        std_excess = max(0.0, (delta_test_cv - tol_holdout) / cv_std)
    else:
        scale_fb = FALLBACK_STD
        std_excess = max(0.0, delta_test_train / scale_fb)

    # Capping score between [0, 1] for model selection
    score = float(min(1.0, std_excess / STD_MAX))

    out = {
        "overfit.score": score,
        "overfit.std_excess": float(std_excess),
        "delta.test_cv": (None if delta_test_cv is None else float(delta_test_cv)),
        "delta.cv_train": (None if delta_cv_train is None else float(delta_cv_train)),
        "delta.test_train": float(delta_test_train),
        "cv.logloss_mean": (None if cv_mean is None else float(cv_mean)),
        "cv.logloss_std": (None if cv_std is None else float(cv_std)),
    }

    # Instability (symmetric)
    if valid is not None:
        valid_log_loss = float(model.model_performance(valid).logloss())
        delta_tv = abs(test_log_loss - valid_log_loss)
        delta_tv_std = None
        scale = cv_std if cv_std else FALLBACK_STD
        delta_tv_std = (
            delta_tv / scale if scale and np.isfinite(scale) and scale > 0 else np.nan
        )
        out.update(
            {
                "delta.test_valid": float(delta_tv),
                "delta_std.test_valid": float(delta_tv_std),
            }
        )

    return out


def log_h2o_experiment(
    aml: H2OAutoML,
    *,
    train: h2o.H2OFrame,
    valid: h2o.H2OFrame,
    test: h2o.H2OFrame,
    target_col: str,
    experiment_id: str,
    pos_label: PosLabelType,
    sample_weight_col: str = "sample_weight",
    imputer: t.Optional[imputation.SklearnImputerWrapper] = None,
) -> pd.DataFrame:
    """
    Logs evaluation metrics, plots, and model artifacts for all models in an H2O AutoML leaderboard to MLflow.

    Args:
        aml: trained H2OAutoML object.
        train: H2OFrame containing the training split.
        valid: H2OFrame containing the validation split.
        test: H2OFrame containing the test split.
        institution_id: Institution identifier, used to namespace the MLflow experiment.
        target_col: Column name of target (used for plotting and label extraction).
        target_name: Name of the target of the model from the config.
        checkpoint_name: Name of the checkpoint of the model from the config.
        workspace_path: Path prefix for experiment naming within MLflow.
        experiment_id: ID of experiment set during training call
        client: Optional MLflowClient instance. If not provided, one will be created.

    Returns:
        results_df (pd.DataFrame): DataFrame with metrics and MLflow run IDs for all successfully logged models.
    """
    LOGGER.info("Logging experiment to MLflow with classification plots...")

    leaderboard_df = _to_pandas(aml.leaderboard)

    log_h2o_experiment_summary(
        aml=aml,
        leaderboard_df=leaderboard_df,
        train=train,
        valid=valid,
        test=test,
        target_col=target_col,
    )

    # Capping # of models that we're logging to save some time
    MAX_MODELS_TO_LOG = 50
    top_model_ids = leaderboard_df["model_id"].tolist()[:MAX_MODELS_TO_LOG]

    if not top_model_ids:
        LOGGER.warning("No models found in leaderboard.")
        return experiment_id, pd.DataFrame()

    results = []
    num_models = len(top_model_ids)

    for idx, model_id in enumerate(top_model_ids):
        # Show status update
        model_num = idx + 1

        if model_num == 1 or model_num % 10 == 0 or model_num == num_models:
            LOGGER.info(
                f"Completed logging on {model_num}/{len(top_model_ids)} top models..."
            )

        # Setting threshold to 0.5 due to binary classification
        metrics = log_h2o_model(
            aml=aml,
            model_id=model_id,
            train=train,
            valid=valid,
            test=test,
            imputer=imputer,
            target_col=target_col,
            primary_metric=aml.sort_metric,
            sample_weight_col=sample_weight_col,
            pos_label=pos_label,
        )

        if metrics:
            results.append(metrics)

    results_df = pd.DataFrame(results)
    LOGGER.info(f"Finished logging on {len(results_df)} top model runs to MLflow.")

    return results_df


def log_h2o_experiment_summary(
    *,
    aml: H2OAutoML,
    leaderboard_df: pd.DataFrame,
    train: h2o.H2OFrame,
    valid: h2o.H2OFrame,
    test: h2o.H2OFrame,
    target_col: str,
    run_name: str = "H2O AutoML Experiment Summary and Storage",
) -> None:
    """
    Logs summary information about the H2O AutoML experiment to a dedicated MLflow run in
    the experiment with the leaderboard as a CSV, list of input features, training dataset
    (with splits e.g. "train", "test", "val"), target distribution, and the
    schema (column names and types).

    Args:
        aml: trained H2OAutoML object.
        leaderboard_df (pd.DataFrame): Leaderboard as DataFrame.
        train (H2OFrame): training H2OFrame.
        valid (H2OFrame): Validation H2OFrame.
        test (H2OFrame): test H2OFrame.
        target_col (str): Name of the target column.
        run_name (str): Name of the MLflow run. Defaults to "h2o_automl_experiment_summary".
    """
    if mlflow.active_run():
        mlflow.end_run()

    with mlflow.start_run(run_name=run_name):
        # Log basic experiment metadata
        _safe_mlflow_log_metric(key="num_models_trained", value=len(leaderboard_df))
        _safe_mlflow_log_metric(key="best_model_id", value=aml.leader.model_id)

        # Create tmp directory for artifacts
        with tempfile.TemporaryDirectory() as tmpdir:
            # Log leaderboard
            leaderboard_path = os.path.join(tmpdir, "h2o_leaderboard.csv")
            leaderboard_df.to_csv(leaderboard_path, index=False)
            mlflow.log_artifact(leaderboard_path, artifact_path="leaderboard")

            # Log feature list
            features = [col for col in train.columns if col != target_col]
            features_path = os.path.join(tmpdir, "train_features.txt")
            with open(features_path, "w") as f:
                for feat in features:
                    f.write(f"{feat}\n")
            mlflow.log_artifact(features_path, artifact_path="inputs")

            # Log sampled training data
            train_df = _to_pandas(train)
            valid_df = _to_pandas(valid)
            test_df = _to_pandas(test)
            full_df = pd.concat([train_df, valid_df, test_df], axis=0)
            df_parquet_path = os.path.join(tmpdir, "full_dataset.parquet")
            full_df.to_parquet(df_parquet_path, index=False)
            mlflow.log_artifact(df_parquet_path, artifact_path="inputs")

            # Log target distribution
            target_dist_df = _to_pandas(train[target_col].table())
            target_dist_path = os.path.join(tmpdir, "target_distribution.csv")
            target_dist_df.to_csv(target_dist_path, index=False)
            mlflow.log_artifact(target_dist_path, artifact_path="inputs")

            # Log schema
            schema_df = pd.DataFrame(train.types.items(), columns=["column", "dtype"])
            schema_path = os.path.join(tmpdir, "train_schema.csv")
            schema_df.to_csv(schema_path, index=False)
            mlflow.log_artifact(schema_path, artifact_path="inputs")


@contextlib.contextmanager
def _suppress_output():
    """Silence stdout/stderr just for chatty H2O calls."""
    with (
        open(os.devnull, "w") as fnull,
        contextlib.redirect_stdout(fnull),
        contextlib.redirect_stderr(fnull),
    ):
        yield


def log_h2o_model(
    *,
    aml: H2OAutoML,
    model_id: str,
    train: h2o.H2OFrame,
    valid: h2o.H2OFrame,
    test: h2o.H2OFrame,
    pos_label: PosLabelType,
    threshold: float = 0.5,
    sample_weight_col: str = "sample_weight",
    target_col: str = "target",
    imputer: t.Optional[imputation.SklearnImputerWrapper] = None,
    primary_metric: str = "logloss",
) -> dict | None:
    """
    Evaluates a single H2O model and logs metrics, plots, and artifacts to MLflow.
    Optimizations:
      - restrict output suppression to chatty calls only
      - sample small subset for signature prediction (avoid full-train predict)
    """
    try:
        # get model
        model = h2o.get_model(model_id)

        # compute scalar metrics once
        metrics = evaluation.get_metrics_fixed_threshold_all_splits(
            model=model,
            train=train,
            valid=valid,
            test=test,
            target_col=target_col,
            pos_label=pos_label,
            threshold=threshold,
            sample_weight_col=sample_weight_col,
        )

        # ensure clean run context
        try:
            if mlflow.active_run() is not None:
                mlflow.end_run()
        except Exception as e:
            LOGGER.debug(f"No active MLflow run to end (safe to ignore): {e}")

        with mlflow.start_run():
            active_run = mlflow.active_run()
            run_id = active_run.info.run_id if active_run else None

            try:
                # Only set tag if MLflow believes there's an active run
                if mlflow.active_run() is not None:
                    mlflow.set_tag("mlflow.primaryMetric", f"validate_{primary_metric}")
            except Exception as e:
                LOGGER.debug(f"Skipping mlflow.set_tag (no real run / mocked env): {e}")

            # model comparison plot
            # keep this where it is, but only silence its progress bars
            with _suppress_output():
                evaluation.create_and_log_h2o_model_comparison(aml=aml)

            # per-split predictions, confusion matrix + plots
            for split_name, frame in zip(
                ("train", "val", "test"), (train, valid, test)
            ):
                df_split = _to_pandas(frame)

                y_true_raw = _to_pandas(frame[target_col]).values.flatten()
                y_true_bin = _binarize_targets(y_true_raw, pos_label)

                with _suppress_output():
                    preds = model.predict(frame)

                prob_col = _pick_pos_prob_column(preds, pos_label)
                y_proba = _to_pandas(preds[prob_col]).to_numpy().reshape(-1)
                y_pred = (y_proba >= threshold).astype(int)

                weights = None
                if sample_weight_col and sample_weight_col in df_split.columns:
                    weights = (
                        df_split[sample_weight_col].astype(float).fillna(0.0).to_numpy()
                    )

                with _suppress_output():
                    evaluation.generate_all_classification_plots(
                        y_true=y_true_bin,
                        y_pred=y_pred,
                        y_proba=y_proba,
                        prefix=split_name,
                        sample_weights=weights,
                    )

            # Log overfit score based on log loss and CV
<<<<<<< HEAD
            ofs = compute_overfit_score_logloss(
                model=model, train=train, valid=valid, test=test
            )
=======
            try:
                ofs = compute_overfit_score_logloss(
                    model=model, train=train, valid=valid, test=test
                )
                metrics.update(ofs)
            except Exception as e:
                LOGGER.warning(f"Failed to compute overfit score: {e}")

>>>>>>> 4a11e9b2
            metrics.update(ofs)

            with _suppress_output():
                # params + metrics (use the batched version you implemented)
                log_model_metadata_to_mlflow(
                    model_id=model_id,
                    model=model,
                    metrics=metrics,
                    exclude_keys={"model_id"},
                )

            # signature + UC artifacts (avoid full-train predict)
            # sample a small slice from the H2OFrame for signature inference
            # prefer first 200 rows; if nrows unavailable, just slice 200
            try:
                nrows = int(getattr(train, "nrows", 200))
            except Exception:
                nrows = 200
            n = max(1, min(200, nrows))

            # Small H2OFrame sample (includes target, drop it later for X)
            sample_hf = train[:n, :]

            # Convert the sample to pandas for signature inputs
            X_df = _to_pandas(sample_hf)
            if isinstance(X_df, pd.DataFrame):
                X_sample = X_df.drop(columns=[target_col], errors="ignore")
            else:
                # very defensive fallback; shouldn't happen in normal runs
                X_sample = pd.DataFrame({"__f__": [0.0]})

            # Predict on the *same small sample* (fast) for signature outputs
            with _suppress_output():
                y_pred_sample_hf = model.predict(sample_hf)
            y_pred_sample = _to_pandas(y_pred_sample_hf)

            X_sample = X_sample.copy()
            maybe_na_ints = [
                c for c in X_sample.columns if is_integer_dtype(X_sample[c].dtype)
            ]
            for c in maybe_na_ints:
                X_sample[c] = X_sample[c].astype("float64")

            signature = infer_signature(X_sample, y_pred_sample)

            with _suppress_output():
                # Optimized UC logger
                log_h2o_model_metadata_for_uc(
                    h2o_model=model,
                    artifact_path="model",
                    signature=signature,
                    # include_env_files=False by default for speed
                )

            # imputer artifacts
            if imputer is not None:
                try:
                    imputer.log_pipeline(artifact_path="sklearn_imputer")
                except Exception as e:
                    LOGGER.warning(f"Failed to log imputer artifacts: {e}")
        return {**metrics, "run_id": run_id, "model_id": model_id}

    except Exception as e:
        LOGGER.exception(f"Failed to evaluate and log model {model_id}: {e}")
        return None


def log_h2o_model_metadata_for_uc(
    h2o_model: ModelBase,
    artifact_path: str,
    signature: mlflow.models.signature.ModelSignature,
    include_env_files: bool = False,
) -> None:
    """
    Custom H2O model logger (Unity Catalog-compatible & future-proof for MLflow 3.x).
    Mlflow 3.x will deprecate mlflow.h2o.log_model.
    Saves the H2O model + MLmodel metadata so Unity Catalog can register it.

    Args:
        h2o_model: trained H2O model to log.
        artifact_path: Subdir in MLflow run artifacts (e.g. "model").
        signature: Optional MLflow signature object (mlflow.models.signature.ModelSignature).
    """
    # Prefer fast local SSD on Databricks
    base_tmp = "/local_disk0" if os.path.exists("/local_disk0") else None
    with tempfile.TemporaryDirectory(dir=base_tmp) as tmpdir:
        # 1) Save raw H2O model to fast local disk
        model_saved_path = h2o.save_model(h2o_model, path=tmpdir, force=True)

        # Normalize filename to "model.h2o" in the same fs
        final_model_path = os.path.join(tmpdir, "model.h2o")
        if model_saved_path != final_model_path:
            os.rename(model_saved_path, final_model_path)

        # 2) Try to export MOJO
        final_mojo_path = _try_export_mojo(h2o_model, tmpdir)
        if final_mojo_path:
            mlflow.log_artifact(final_mojo_path, artifact_path=artifact_path)

        # 3) Build MLmodel metadata
        mlmodel = Model(artifact_path=artifact_path, flavors={})
        mlmodel.add_flavor(
            "h2o",
            h2o_version=h2o.__version__,
            model_data="model.h2o",
        )
        if signature is not None:
            mlmodel.signature = signature

        # Convert the MLmodel to YAML text and log directly (no dir walk)
        mlmodel_path = os.path.join(tmpdir, "MLmodel")
        mlmodel.save(mlmodel_path)
        with open(mlmodel_path, "r") as f:
            mlmodel_yaml = f.read()
        mlflow.log_text(mlmodel_yaml, artifact_file=f"{artifact_path}/MLmodel")

        # 4) (Optional) minimal env files. Skip by default for speed.
        if include_env_files:
            # Small files, but still I/O + upload; only do if you need them.
            reqs_path = os.path.join(tmpdir, "requirements.txt")
            with open(reqs_path, "w") as f:
                f.write(f"h2o=={h2o.__version__}\n")
            mlflow.log_artifact(reqs_path, artifact_path=artifact_path)

            conda_env = {
                "name": "h2o_env",
                "channels": ["defaults", "conda-forge"],
                "dependencies": [
                    f"h2o={h2o.__version__}",
                    "pip",
                    {"pip": [f"mlflow=={mlflow.__version__}"]},
                ],
            }
            conda_path = os.path.join(tmpdir, "conda.yaml")
            with open(conda_path, "w") as f:
                yaml.safe_dump(conda_env, f)
            mlflow.log_artifact(conda_path, artifact_path=artifact_path)

        # 5) Upload the big file LAST (single call, no directory walk)
        mlflow.log_artifact(final_model_path, artifact_path=artifact_path)


def log_model_metadata_to_mlflow(
    model_id: str,
    model: ModelBase,
    metrics: dict[str, t.Any],
    exclude_keys: t.Optional[set[str]] = None,
) -> None:
    exclude_keys = exclude_keys or set()

    # 1) model_id as a single param
    mlflow.log_param("model_id", model_id)

    # 2) Hyperparameters in one batch
    try:
        hyperparams = {
            k: str(v)
            for k, v in getattr(model, "_parms", {}).items()
            if (
                v is not None
                and k != "model_id"
                and not isinstance(v, (h2o.H2OFrame, list, dict))
            )
        }
        if hyperparams:
            mlflow.log_params(hyperparams)  # ← batch
    except Exception as e:
        LOGGER.warning(f"Failed to log hyperparameters for model {model_id}: {e}")

    # 3) Metrics in one batch (cast to float & drop non-numeric)
    numeric_metrics: dict[str, float] = {}
    for k, v in metrics.items():
        if k in exclude_keys:
            continue
        try:
            numeric_metrics[k] = float(v)
        except (TypeError, ValueError):
            # Skip non-numeric metrics silently or warn once if you prefer
            continue

    if numeric_metrics:
        # This is a single batch call under the hood
        mlflow.log_metrics(numeric_metrics)


def set_or_create_experiment(
    workspace_path: str,
    institution_id: str,
    target_name: str,
    checkpoint_name: str,
    client: t.Optional[MlflowClient] = None,
) -> str:
    """
    Creates or retrieves a structured MLflow experiment and sets it as the active experiment.

    Args:
        workspace_path: Base MLflow workspace path.
        institution_id: Institution or tenant identifier used for experiment naming.
        target_name: Name of the target variable.
        checkpoint_name: Name of the modeling checkpoint.
        client: MLflow client. A new one is created if not provided.

    Returns:
        MLflow experiment ID (created or retrieved).
    """
    if client is None:
        client = MlflowClient()

    timestamp = datetime.datetime.utcnow().strftime("%Y-%m-%dT%H:%M:%S")

    name_parts = [institution_id, target_name, checkpoint_name, "h2o_automl", timestamp]
    experiment_name = "/".join(
        [
            workspace_path.rstrip("/"),
            "h2o_automl",
            "_".join([part for part in name_parts if part]),
        ]
    )

    try:
        experiment = client.get_experiment_by_name(experiment_name)
        if experiment is None:
            experiment_id = client.create_experiment(experiment_name)
        else:
            experiment_id = experiment.experiment_id

        mlflow.set_experiment(experiment_name)
        return experiment_id
    except Exception as e:
        raise RuntimeError(f"Failed to create or set MLflow experiment: {e}")


def correct_h2o_dtypes(
    h2o_df: h2o.H2OFrame,
    original_df: pd.DataFrame,
    force_enum_cols: t.Optional[t.List[str]] = None,
) -> h2o.H2OFrame:
    """
    Correct H2OFrame dtypes based on original pandas DataFrame, ensuring columns
    inferred as numeric in H2O are restored to categorical/enums if they were
    non-numeric in pandas.

    Args:
        h2o_df: H2OFrame created from original_df
        original_df: Original pandas DataFrame with dtype info
        force_enum_cols: Optional list of column names to forcibly convert to enum

    Returns:
        h2o_df (possibly modified)
    """
    force_enum_cols = set(force_enum_cols or [])
    converted_columns = []

    LOGGER.info("Starting H2O dtype correction.")

    for col in original_df.columns:
        if col not in h2o_df.columns:
            LOGGER.debug(f"Skipping '{col}': not found in H2OFrame.")
            continue

        orig_dtype = original_df[col].dtype
        h2o_type = h2o_df.types.get(col)
        is_non_numeric = (
            is_categorical_dtype(original_df[col])
            or is_object_dtype(original_df[col])
            or is_string_dtype(original_df[col])
        )
        h2o_is_numeric = h2o_type in ("int", "real")

        should_force = col in force_enum_cols and h2o_type not in ("enum",)
        needs_correction = (is_non_numeric and h2o_is_numeric) or should_force

        LOGGER.debug(
            f"Column '{col}': orig_dtype={orig_dtype}, h2o_dtype={h2o_type}, "
            f"non_numeric={is_non_numeric}, force={should_force}"
        )

        if needs_correction:
            try:
                h2o_df[col] = h2o_df[col].asfactor()
                converted_columns.append(col)
                LOGGER.info(
                    f"Converted '{col}' to enum "
                    f"(originally {orig_dtype}, inferred as {h2o_type})."
                )
            except Exception as e:
                LOGGER.warning(f"Failed to convert '{col}' to enum: {e}")

    LOGGER.info(
        f"H2O dtype correction complete. {len(converted_columns)} column(s) affected: {converted_columns}"
    )
    return h2o_df


def _to_h2o(
    pobj: t.Any, force_enum_cols: t.Optional[t.List[str]] = None
) -> h2o.H2OFrame:
    """Convert common Python objects to an H2OFrame.

    This function wraps multiple input types into an H2OFrame and applies
    `correct_h2o_dtypes` so that categorical columns from pandas are preserved
    as enums in H2O.

    Args:
        pobj (Any):
            The object to convert. Supported types:
              - `pandas.DataFrame`: Converted directly to H2OFrame.
              - `pandas.Series`: Converted to single-column H2OFrame.
              - `numpy.ndarray`: Converted to H2OFrame via a pandas.DataFrame wrapper.
              - `h2o.H2OFrame`: Returned as-is.
        force_enum_cols (Optional[List[str]]):
            Optional list of column names to force conversion to enum
            regardless of dtype.

    Returns:
        h2o.H2OFrame:
            The converted H2OFrame with corrected dtypes.

    Raises:
        TypeError: If the input type is unsupported or `None`.
    """
    if pobj is None:
        raise TypeError("_to_h2o: cannot convert None")

    # Already H2OFrame
    if H2OFrame is not None and isinstance(pobj, H2OFrame):
        return pobj

    # Pandas DataFrame
    if isinstance(pobj, pd.DataFrame):
        hf = h2o.H2OFrame(pobj)
        return correct_h2o_dtypes(hf, pobj, force_enum_cols=force_enum_cols)

    # Pandas Series
    if isinstance(pobj, pd.Series):
        df = pobj.to_frame()
        hf = h2o.H2OFrame(df)
        return correct_h2o_dtypes(hf, df, force_enum_cols=force_enum_cols)

    # Numpy array
    if isinstance(pobj, np.ndarray):
        if pobj.ndim == 1:
            df = pd.DataFrame({0: pobj})
        else:
            df = pd.DataFrame(pobj)
        hf = h2o.H2OFrame(df)
        return correct_h2o_dtypes(hf, df, force_enum_cols=force_enum_cols)

    raise TypeError(f"_to_h2o: unsupported object type {type(pobj)}")


def _to_pandas(hobj: t.Any) -> pd.DataFrame:
    """
    Convert common H2O objects to pandas.DataFrame.

    - H2OFrame.as_data_frame() supports `use_pandas` and `use_multi_thread` (for performance).
    - H2OTwoDimTable.as_data_frame() takes no arguments in H2O 3.46+.
    - For other objects, we'll use `as_data_frame()`.
    """
    # Case 1: Big data — use multithreaded pull for H2OFrame
    if H2OFrame is not None and isinstance(hobj, H2OFrame):
        try:
            return hobj.as_data_frame(use_pandas=True, use_multi_thread=True)
        except TypeError:
            # Very old H2O without use_multi_thread
            return hobj.as_data_frame(use_pandas=True)

    # Case 2: Metric tables such as H2OTwoDimTable doesn't support multi-thread
    if H2OTwoDimTable is not None and isinstance(hobj, H2OTwoDimTable):
        return hobj.as_data_frame()

    # Case 3: Fallback for any other hobj that supports as_dataframe
    if hasattr(hobj, "as_data_frame"):
        try:
            return hobj.as_data_frame()
        except TypeError:
            # Last-resort fallback for legacy signatures
            return hobj.as_data_frame(use_pandas=True)

    raise TypeError(f"_to_pandas: unsupported object type {type(hobj)}")


def _try_export_mojo(h2o_model: ModelBase, tmpdir: str) -> str | None:
    """
    Attempt to export a MOJO for the given model. Returns (has_mojo, final_mojo_path).
    """
    final_mojo_path = os.path.join(tmpdir, "model.zip")
    try:
        # Primary, version-agnostic path: model method
        mojo_path = h2o_model.download_mojo(path=tmpdir)
        if mojo_path and os.path.exists(mojo_path):
            if mojo_path != final_mojo_path:
                os.replace(mojo_path, final_mojo_path)
            return final_mojo_path
        else:
            logging.warning(
                "download_mojo returned no path for algo=%s",
                getattr(h2o_model, "algo", "?"),
            )
            return None
    except AttributeError as e:
        logging.warning("Model has no download_mojo(): %s", e)
        return None
    except Exception as e:
        # Some algos/params don't support MOJO
        logging.warning(
            "MOJO export failed for algo=%s: %s", getattr(h2o_model, "algo", "?"), e
        )
        return None


def _safe_mlflow_log_metric(key, value, step=None):
    try:
        if mlflow.active_run() is not None:
            mlflow.log_metric(key, value, step=step)
    except Exception:
        pass<|MERGE_RESOLUTION|>--- conflicted
+++ resolved
@@ -27,10 +27,6 @@
 from h2o.frame import H2OFrame
 from h2o.two_dim_table import H2OTwoDimTable
 from h2o.estimators.estimator_base import H2OEstimator
-<<<<<<< HEAD
-
-=======
->>>>>>> 4a11e9b2
 
 
 from . import evaluation
@@ -120,8 +116,6 @@
         return h2o.load_model(local_model_file)
 
 
-<<<<<<< HEAD
-=======
 def _pick_pos_prob_column(preds, pos_label):
     """
     Return the column name or index corresponding to the positive-class probability.
@@ -191,7 +185,6 @@
     return t.cast(npt.NDArray[np.int_], bin_)
 
 
->>>>>>> 4a11e9b2
 def get_cv_logloss_stats(
     model: H2OEstimator,
 ) -> t.Tuple[t.Optional[float], t.Optional[float]]:
@@ -210,11 +203,7 @@
     """
     try:
         summ = model.cross_validation_metrics_summary()
-<<<<<<< HEAD
-        df = summ.as_data_frame() if hasattr(summ, "as_data_frame") else summ
-=======
         df = _to_pandas(summ) if hasattr(summ, "as_data_frame") else summ
->>>>>>> 4a11e9b2
         if isinstance(df, pd.DataFrame):
             cols = [str(c).strip().lower() for c in df.columns]
             df.columns = cols
@@ -625,11 +614,6 @@
                     )
 
             # Log overfit score based on log loss and CV
-<<<<<<< HEAD
-            ofs = compute_overfit_score_logloss(
-                model=model, train=train, valid=valid, test=test
-            )
-=======
             try:
                 ofs = compute_overfit_score_logloss(
                     model=model, train=train, valid=valid, test=test
@@ -638,7 +622,6 @@
             except Exception as e:
                 LOGGER.warning(f"Failed to compute overfit score: {e}")
 
->>>>>>> 4a11e9b2
             metrics.update(ofs)
 
             with _suppress_output():
