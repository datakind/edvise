[project]
name = "edvise"
<<<<<<< HEAD
version = "0.1.2"
=======
version = "0.1.3"
>>>>>>> 4a11e9b2
description = "School-agnostic lib for implementing Student Success Tool workflows."
readme = "README.md"
requires-python = ">=3.10,<3.13"
dependencies = [
    "databricks-connect~=16.0",
    "databricks-sdk~=0.38.0",
    "faker==33.1.0",
    "google-cloud-storage==2.19.0",
    "ipywidgets~=8.1",
    "matplotlib~=3.7",
    "missingno==0.5.2",
    "mlflow~=2.22",
    "numpy==1.26.4",
    "pandas==2.2.3",
    "pandera~=0.23.0",
    "pyarrow~=16.0",
    "pydantic~=2.10",
    "pyyaml~=6.0",
    "types-PyYAML~=6.0",
    "scikit-learn==1.5.2",
    "seaborn~=0.13",
    "statsmodels~=0.14",
    "shap~=0.46.0",
    "tomli==2.2.1; python_version<'3.11'",
    "weasyprint~=60.2",
    "pydyf~=0.8.0",
    "markdown~=3.5",
    "types-markdown~=3.8",
    "h2o==3.46.0.7",
    "polars~=0.20",
    "tomlkit==0.13.3"
]

[project.urls]
Repository = "https://github.com/datakind/edvise"

[dependency-groups]
dev = [
    "ipykernel~=6.29",
    "jupyterlab~=4.2",
    "mypy~=1.11",
    "pytest~=8.3",
    "ruff~=0.9",
]

[build-system]
requires = ["hatchling"]
build-backend = "hatchling.build"

[tool.uv]
default-groups = ["dev"]

[tool.ruff]
line-length = 88
indent-width = 4
target-version = "py310"
extend-exclude = [
    "*.ipynb", # TODO: don't exclude ipynbs
]

[tool.ruff.format]
quote-style = "double"
indent-style = "space"

[tool.ruff.lint]
select = ["E4", "E7", "E9", "F"] # TODO: add "D1" and "D2" for docstring checks
ignore = [
    "E402", # module-level import not at top of cell
    "E501", # line-length violation
    "E711", # None comparison (common in pandas code)
    "E712", # True/False comparison (common in pandas code)
]

[tool.ruff.lint.per-file-ignores]
# ignore import violations in all init files
"__init__.py" = ["E402", "F401"]

[tool.ruff.lint.isort]
lines-after-imports = 1

[tool.pytest.ini_options]
minversion = "8.0"
addopts = ["--verbose", "--import-mode=importlib"]
filterwarnings = ["ignore::DeprecationWarning"]
testpaths = ["tests"]

[tool.mypy]
files = ["src"]
mypy_path = "src"
python_version = "3.10"
pretty = true
allow_redefinition = true
warn_return_any = true
disallow_incomplete_defs = true
ignore_missing_imports = true
follow_imports = "silent"
# in case of irreconcilable differences, consider telling mypy to ignore all errors
# ignore_errors = true<|MERGE_RESOLUTION|>--- conflicted
+++ resolved
@@ -1,10 +1,6 @@
 [project]
 name = "edvise"
-<<<<<<< HEAD
-version = "0.1.2"
-=======
 version = "0.1.3"
->>>>>>> 4a11e9b2
 description = "School-agnostic lib for implementing Student Success Tool workflows."
 readme = "README.md"
 requires-python = ">=3.10,<3.13"
