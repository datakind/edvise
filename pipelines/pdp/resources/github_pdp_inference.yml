resources:
  jobs:
    edvise_github_sourced_pdp_inference_pipeline:
      name: edvise_github_sourced_pdp_inference_pipeline
      max_concurrent_runs: 5
      tasks:
        - task_key: data_ingestion
          spark_python_task:
            python_file: src/edvise/scripts/pdp_gcp_databricks_ingestion.py
            source: GIT
            parameters:
              - --cohort_file_name
              - "{{job.parameters.cohort_file_name}}"
              - --course_file_name
              - "{{job.parameters.course_file_name}}"
              - --databricks_institution_name
              - "{{job.parameters.databricks_institution_name}}"
              - --db_run_id
              - "{{job.parameters.db_run_id}}"
              - --DB_workspace
              - "{{job.parameters.DB_workspace}}"
              - --gcp_bucket_name
              - "{{job.parameters.gcp_bucket_name}}"
              - --model_name
              - "{{job.parameters.model_name}}"
          job_cluster_key: edvise-pdp-inference-pipeline-cluster
          libraries:
            - pypi:
                package: pandas==2.2.3
            - pypi:
                package: google-cloud-storage==2.19.0
        - task_key: data_audit
          depends_on:
            - task_key: data_ingestion
          spark_python_task:
            python_file: src/edvise/scripts/pdp_data_audit.py
            source: GIT
            parameters:
              - --bronze_volume_path
              - "/Volumes/{{job.parameters.DB_workspace}}/{{job.parameters.databricks_institution_name}}_bronze/bronze_volume"
              - --silver_volume_path
              - "/Volumes/{{job.parameters.DB_workspace}}/{{job.parameters.databricks_institution_name}}_silver/silver_volume"
              - --DB_workspace
              - "{{job.parameters.DB_workspace}}"
              - --job_type
              - "{{job.parameters.job_type}}"
              - --db_run_id
              - "{{job.parameters.db_run_id}}"
              - --config_file_path
              - "{{tasks.data_ingestion.values.config_file_path}}"
          job_cluster_key: edvise-pdp-inference-pipeline-cluster
          libraries:
            - pypi:
                package: pandas==2.2.3
            - pypi:
                package: numpy==1.26.4
            - pypi:
                package: faker==33.1.0
            - pypi:
                package: google-cloud-storage==2.19.0
            - pypi:
                package: missingno==0.5.2
            - pypi:
                package: tomli==2.2.1
            - pypi:
                package: tomlkit==0.13.3
            - pypi:
                package: pandera==0.23.0
            - pypi:
                package: pydantic~=2.10
        - task_key: feature_generation
          depends_on:
            - task_key: data_audit
          spark_python_task:
            python_file: src/edvise/scripts/pdp_feature_generation.py
            source: GIT
            parameters:
              - --silver_volume_path
              - "/Volumes/{{job.parameters.DB_workspace}}/{{job.parameters.databricks_institution_name}}_silver/silver_volume"
              - --db_run_id
              - "{{job.parameters.db_run_id}}"
              - --job_type
              - "{{job.parameters.job_type}}"
              - --config_file_path
              - "{{tasks.data_ingestion.values.config_file_path}}"
          job_cluster_key: edvise-pdp-inference-pipeline-cluster
          libraries:
            - pypi:
                package: pandas==2.2.3
            - pypi:
                package: numpy==1.26.4
            - pypi:
                package: faker==33.1.0
            - pypi:
                package: google-cloud-storage==2.19.0
            - pypi:
                package: missingno==0.5.2
            - pypi:
                package: tomli==2.2.1
            - pypi:
                package: tomlkit==0.13.3
            - pypi:
                package: pandera==0.23.0
            - pypi:
                package: pydantic~=2.10
        - task_key: checkpoint
          depends_on:
            - task_key: feature_generation
          spark_python_task:
            python_file: src/edvise/scripts/pdp_checkpoints.py
            source: GIT
            parameters:
              - --silver_volume_path
              - "/Volumes/{{job.parameters.DB_workspace}}/{{job.parameters.databricks_institution_name}}_silver/silver_volume"
              - --db_run_id
              - "{{job.parameters.db_run_id}}"
              - --job_type
              - "{{job.parameters.job_type}}"
              - --config_file_path
              - "{{tasks.data_ingestion.values.config_file_path}}"              
          job_cluster_key: edvise-pdp-inference-pipeline-cluster
          libraries:
            - pypi:
                package: pandas==2.2.3
            - pypi:
                package: numpy==1.26.4
            - pypi:
                package: faker==33.1.0
            - pypi:
                package: google-cloud-storage==2.19.0
            - pypi:
                package: missingno==0.5.2
            - pypi:
                package: tomli==2.2.1
            - pypi:
                package: tomlkit==0.13.3
            - pypi:
                package: pandera==0.23.0
            - pypi:
                package: pydantic~=2.10
        - task_key: student_selection
          depends_on:
            - task_key: feature_generation
          spark_python_task:
            python_file: src/edvise/scripts/pdp_student_selection.py
            source: GIT
            parameters:
              - --silver_volume_path
              - "/Volumes/{{job.parameters.DB_workspace}}/{{job.parameters.databricks_institution_name}}_silver/silver_volume"
              - --db_run_id
              - "{{job.parameters.db_run_id}}"
              - --job_type
              - "{{job.parameters.job_type}}"
              - --config_file_path
              - "{{tasks.data_ingestion.values.config_file_path}}"              
          job_cluster_key: edvise-pdp-inference-pipeline-cluster
          libraries:
            - pypi:
                package: pandas==2.2.3
            - pypi:
                package: numpy==1.26.4
            - pypi:
                package: faker==33.1.0
            - pypi:
                package: google-cloud-storage==2.19.0
            - pypi:
                package: missingno==0.5.2
            - pypi:
                package: tomli==2.2.1
            - pypi:
                package: tomlkit==0.13.3
            - pypi:
                package: pandera==0.23.0
            - pypi:
                package: pydantic~=2.10  
        - task_key: inf_prep
          depends_on:
            - task_key: checkpoint
            - task_key: student_selection
          spark_python_task:
            python_file: src/edvise/scripts/pdp_inf_prep.py
            source: GIT
            parameters:
              - --silver_volume_path
              - "/Volumes/{{job.parameters.DB_workspace}}/{{job.parameters.databricks_institution_name}}_silver/silver_volume"
              - --db_run_id
              - "{{job.parameters.db_run_id}}"
              - --config_file_path
              - "{{tasks.data_ingestion.values.config_file_path}}"
          job_cluster_key: edvise-pdp-inference-pipeline-cluster
          libraries:
            - pypi:
                package: pandas==2.2.3
            - pypi:
                package: numpy==1.26.4
            - pypi:
                package: faker==33.1.0
            - pypi:
                package: google-cloud-storage==2.19.0
            - pypi:
                package: missingno==0.5.2
            - pypi:
                package: tomli==2.2.1
            - pypi:
                package: tomlkit==0.13.3
            - pypi:
                package: pandera==0.23.0
            - pypi:
                package: pydantic~=2.10      
        - task_key: model_type
          depends_on:
            - task_key: inf_prep
          condition_task:
            op: EQUAL_TO
            left: "{{tasks.inf_prep.values.model_type}}"
            right: h2o
        - task_key: inference_sklearn
          depends_on:
            - task_key: model_type
              outcome: "false"
          spark_python_task:
            python_file: src/edvise/scripts/inference_sklearn.py
            source: GIT
            parameters:
              - --silver_table_path
              - "{{job.parameters.DB_workspace}}.{{job.parameters.databricks_institution_name}}_silver"
              - --silver_volume_path
              - "/Volumes/{{job.parameters.DB_workspace}}/{{job.parameters.databricks_institution_name}}_silver/silver_volume"
              - --db_run_id
              - "{{job.parameters.db_run_id}}"
              - --ds_run_as
              - "{{job.parameters.ds_run_as}}"
              - --DB_workspace
              - "{{job.parameters.DB_workspace}}"
              - --databricks_institution_name
              - "{{job.parameters.databricks_institution_name}}"
              - --gold_table_path
              - "{{job.parameters.DB_workspace}}.{{job.parameters.databricks_institution_name}}_gold"
              - --datakind_notification_email
              - "{{job.parameters.datakind_notification_email}}"
              - --DK_CC_EMAIL
              - "{{job.parameters.DK_CC_EMAIL}}"
              - --job_root_dir  
              - "/Volumes/{{job.parameters.DB_workspace}}/{{job.parameters.databricks_institution_name}}_gold/gold_volume/inference_jobs/{{job.parameters.db_run_id}}"
              - --config_file_path
              - "{{tasks.data_ingestion.values.config_file_path}}"
          job_cluster_key: edvise-sklearn-inference-cluster
          libraries:
            - pypi:
                package: numpy==1.24.4 
            - pypi:
                package: pandas==1.5.3
            - pypi:
                package: faker==33.1.0
            - pypi:
                package: google-cloud-storage==2.19.0
            - pypi:
                package: scikit-learn==1.3.0
            - pypi:
                package: missingno==0.5.2
            - pypi:
                package: tomli==2.2.1
            - pypi:
                package: tomlkit==0.13.3
            - pypi:
                package: pandera==0.16.1
            - pypi:
                package: pydantic<2.0.0
            - pypi:
                package: shap~=0.46.0
            - pypi:
                package: mlflow~=2.22
            - pypi:
                package: h2o==3.46.0.7
            - pypi:
                package: cloudpickle==2.2.1
            - pypi:
                package: category-encoders==2.6.3
            - pypi:
                package: databricks-automl-runtime==0.2.21
            - pypi:
                package: holidays==0.45
            - pypi:
                package: lz4==4.3.2
            - pypi:
                package: psutil==5.9.0
        - task_key: inference_h2o
          depends_on:
            - task_key: model_type
              outcome: "true"
          spark_python_task:
            python_file: src/edvise/scripts/inference_h2o.py
            source: GIT
            parameters:
              - --silver_volume_path
              - "/Volumes/{{job.parameters.DB_workspace}}/{{job.parameters.databricks_institution_name}}_silver/silver_volume"
              - --db_run_id
              - "{{job.parameters.db_run_id}}"
              - --ds_run_as
              - "{{job.parameters.ds_run_as}}"
              - --DB_workspace
              - "{{job.parameters.DB_workspace}}"
              - --databricks_institution_name
              - "{{job.parameters.databricks_institution_name}}"
              - --datakind_notification_email
              - "{{job.parameters.datakind_notification_email}}"
              - --DK_CC_EMAIL
              - "{{job.parameters.DK_CC_EMAIL}}"
              - --job_root_dir  
              - "/Volumes/{{job.parameters.DB_workspace}}/{{job.parameters.databricks_institution_name}}_gold/gold_volume/inference_jobs/{{job.parameters.db_run_id}}"
              - --config_file_path
              - "{{tasks.data_ingestion.values.config_file_path}}"
          job_cluster_key: edvise-pdp-inference-pipeline-cluster
          libraries:
            - pypi:
                package: numpy==1.26.4
            - pypi:
                package: pandas==2.2.3
            - pypi:
                package: faker==33.1.0
            - pypi:
                package: google-cloud-storage==2.19.0
            - pypi:
                package: missingno==0.5.2
            - pypi:
                package: tomli==2.2.1
            - pypi:
                package: tomlkit==0.13.3
            - pypi:
                package: pandera==0.23.0
            - pypi:
                package: pydantic~=2.10
            - pypi:
                package: h2o==3.46.0.7
            - pypi:
                package: shap~=0.46.0
            - pypi:
                package: mlflow~=2.22
            - pypi:
                package: scikit-learn==1.5.2
        - task_key: output_publish
          depends_on:
            - task_key: inference_sklearn
            - task_key: inference_h2o
          run_if: AT_LEAST_ONE_SUCCESS
          spark_python_task: 
            python_file: src/edvise/scripts/pdp_inference_output_publish.py
            source: GIT
            parameters:
              - --DB_workspace
              - "{{job.parameters.DB_workspace}}"
              - --databricks_institution_name
              - "{{job.parameters.databricks_institution_name}}"
              - --db_run_id
              - "{{job.parameters.db_run_id}}"
              - --gcp_bucket_name
              - "{{job.parameters.gcp_bucket_name}}"
              - --datakind_notification_email
              - "{{job.parameters.datakind_notification_email}}"
          job_cluster_key: edvise-pdp-inference-pipeline-cluster
          libraries:
            - pypi:
                package: pandas==2.2.3
            - pypi:
                package: google-cloud-storage==2.19.0
      job_clusters:
        - job_cluster_key: edvise-pdp-inference-pipeline-cluster
          new_cluster:
            cluster_name: ""
            spark_version: 15.4.x-cpu-ml-scala2.12
            spark_conf:
              spark.master: local[*, 4]
              spark.databricks.cluster.profile: singleNode
            gcp_attributes:
              use_preemptible_executors: false
              availability: ON_DEMAND_GCP
              zone_id: HA
            node_type_id: n2-standard-16
            custom_tags:
              ResourceClass: SingleNode
              x-databricks-nextgen-cluster: "true"
            enable_elastic_disk: true
            data_security_mode: SINGLE_USER
            runtime_engine: STANDARD
            num_workers: 0
        - job_cluster_key: edvise-sklearn-inference-cluster
          new_cluster:
            cluster_name: ""
            spark_version: 15.4.x-cpu-ml-scala2.12
            spark_conf:
              spark.master: local[*, 4]
              spark.databricks.cluster.profile: singleNode
            gcp_attributes:
              use_preemptible_executors: false
              availability: ON_DEMAND_GCP
              zone_id: HA
            node_type_id: n2-standard-16
            custom_tags:
              ResourceClass: SingleNode
              x-databricks-nextgen-cluster: "true"
            enable_elastic_disk: true
            data_security_mode: SINGLE_USER
            runtime_engine: STANDARD
            num_workers: 0
      git_source:
        git_url: https://github.com/datakind/edvise
        git_provider: gitHub
<<<<<<< HEAD
        git_tag: ${var.git_ref}
=======
        git_tag: v0.1.6
>>>>>>> b19c914a
      queue:
        enabled: true
      parameters:
        - name: cohort_file_name
          default: AO1600pdp_AO1600_AR_DEIDENTIFIED_STUDYID_20250723040724.csv
        - name: course_file_name
          default: AO1600pdp_AO1600_COURSE_LEVEL_AR_DEIDENTIFIED_STUDYID_20250723040724.csv
        - name: databricks_institution_name
          default: ${var.databricks_institution_name}
        - name: db_run_id
          default: "{{job.run_id}}"
        - name: DB_workspace
          default: ${var.DB_workspace}
        - name: DK_CC_EMAIL
          default: ${var.datakind_notification_email}
        - name: config_file_name
          default: ${var.config_file_name}
        - name: ds_run_as
          default: ${var.ds_run_as}
        - name: gcp_bucket_name
          default: databricks-2052166062819251-unitycatalog
        - name: datakind_notification_email
          default: ${var.datakind_notification_email}
        - name: service_account_executer
          default: ${var.service_account_executer}
        - name: model_type
          default: sklearn
        - name: job_type
          default: inference
        - name: model_name
          default: northwest_state_cc_credits_earned_60_12_credits_earned
      permissions:
        - group_name: ${var.datakind_group_to_manage_workflow} 
          level: CAN_MANAGE
        - user_name: ${var.service_account_executer}
          level: CAN_MANAGE_RUN<|MERGE_RESOLUTION|>--- conflicted
+++ resolved
@@ -405,11 +405,7 @@
       git_source:
         git_url: https://github.com/datakind/edvise
         git_provider: gitHub
-<<<<<<< HEAD
         git_tag: ${var.git_ref}
-=======
-        git_tag: v0.1.6
->>>>>>> b19c914a
       queue:
         enabled: true
       parameters:
