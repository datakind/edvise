--- conflicted
+++ resolved
@@ -260,12 +260,7 @@
       git_source:
         git_url: https://github.com/datakind/edvise
         git_provider: gitHub
-<<<<<<< HEAD
-        # git_branch: develop
-        git_branch: automate_gateway_config
-=======
         git_branch: develop
->>>>>>> 028d4fe7
       tags:
         dev: kayla_wilding
       queue:
