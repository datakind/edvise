--- conflicted
+++ resolved
@@ -304,14 +304,6 @@
             data_security_mode: SINGLE_USER
             runtime_engine: STANDARD
             num_workers: 0  
-<<<<<<< HEAD
-      git_source:
-        git_url: https://github.com/datakind/edvise
-        git_provider: gitHub
-        # git_tag: v0.1.6
-        git_branch: feat/model-card-revision
-=======
->>>>>>> 8131b604
       queue:
         enabled: true
       parameters:
