resources:
  jobs:
    github_sourced_pdp_training_pipeline:
      name: github_sourced_pdp_training_pipeline
      max_concurrent_runs: 2
      tasks:
        - task_key: data_audit
          spark_python_task:
            python_file: src/edvise/scripts/pdp_data_audit.py
            source: GIT
            parameters:
              - --bronze_volume_path
              - "/Volumes/{{job.parameters.DB_workspace}}/{{job.parameters.databricks_institution_name}}_bronze/bronze_volume"
              - --silver_volume_path
              - "/Volumes/{{job.parameters.DB_workspace}}/{{job.parameters.databricks_institution_name}}_silver/silver_volume"
              - --DB_workspace
              - "{{job.parameters.DB_workspace}}"
              - --config_file_path 
              - "/Volumes/{{job.parameters.DB_workspace}}/{{job.parameters.databricks_institution_name}}_bronze/bronze_volume/training_inputs/{{job.parameters.config_file_name}}"
          job_cluster_key: edvise-pdp-training-pipeline-cluster
          libraries:
            - pypi:
                package: pandas==2.2.3
            - pypi:
                package: numpy==1.26.4
            - pypi:
                package: faker==33.1.0
            - pypi:
                package: google-cloud-storage==2.19.0
            - pypi:
                package: scikit-learn==1.5.2
            - pypi:
                package: missingno==0.5.2
            - pypi:
                package: tomli==2.2.1
            - pypi:
                package: tomlkit==0.13.3
            - pypi:
                package: pandera==0.23.0
            - pypi:
                package: pydantic~=2.10
        - task_key: feature_generation
          depends_on:
            - task_key: data_audit
          spark_python_task:
            python_file: src/edvise/scripts/pdp_feature_generation.py
            source: GIT
            parameters:
              - --silver_volume_path
              - "/Volumes/{{job.parameters.DB_workspace}}/{{job.parameters.databricks_institution_name}}_silver/silver_volume"
              - --config_file_path 
              - "/Volumes/{{job.parameters.DB_workspace}}/{{job.parameters.databricks_institution_name}}_bronze/bronze_volume/training_inputs/{{job.parameters.config_file_name}}"
          job_cluster_key: edvise-pdp-training-pipeline-cluster
          libraries:
            - pypi:
                package: pandas==2.2.3
            - pypi:
                package: numpy==1.26.4
            - pypi:
                package: faker==33.1.0
            - pypi:
                package: google-cloud-storage==2.19.0
            - pypi:
                package: scikit-learn==1.5.2
            - pypi:
                package: missingno==0.5.2
            - pypi:
                package: tomli==2.2.1
            - pypi:
                package: tomlkit==0.13.3
            - pypi:
                package: pandera==0.23.0
            - pypi:
                package: pydantic~=2.10
        - task_key: checkpoint
          depends_on:
            - task_key: feature_generation
          spark_python_task:
            python_file: src/edvise/scripts/pdp_checkpoints.py
            source: GIT
            parameters:
              - --silver_volume_path
              - "/Volumes/{{job.parameters.DB_workspace}}/{{job.parameters.databricks_institution_name}}_silver/silver_volume"
              - --config_file_path 
              - "/Volumes/{{job.parameters.DB_workspace}}/{{job.parameters.databricks_institution_name}}_bronze/bronze_volume/training_inputs/{{job.parameters.config_file_name}}"
          job_cluster_key: edvise-pdp-training-pipeline-cluster
          libraries:
            - pypi:
                package: pandas==2.2.3
            - pypi:
                package: numpy==1.26.4
            - pypi:
                package: faker==33.1.0
            - pypi:
                package: google-cloud-storage==2.19.0
            - pypi:
                package: scikit-learn==1.5.2
            - pypi:
                package: missingno==0.5.2
            - pypi:
                package: tomli==2.2.1
            - pypi:
                package: tomlkit==0.13.3
            - pypi:
                package: pandera==0.23.0
            - pypi:
                package: pydantic~=2.10
        - task_key: student_selection
          depends_on:
            - task_key: feature_generation
          spark_python_task:
            python_file: src/edvise/scripts/pdp_student_selection.py
            source: GIT
            parameters:
              - --silver_volume_path
              - "/Volumes/{{job.parameters.DB_workspace}}/{{job.parameters.databricks_institution_name}}_silver/silver_volume"
              - --config_file_path 
              - "/Volumes/{{job.parameters.DB_workspace}}/{{job.parameters.databricks_institution_name}}_bronze/bronze_volume/training_inputs/{{job.parameters.config_file_name}}"
          job_cluster_key: edvise-pdp-training-pipeline-cluster
          libraries:
            - pypi:
                package: pandas==2.2.3
            - pypi:
                package: numpy==1.26.4
            - pypi:
                package: faker==33.1.0
            - pypi:
                package: google-cloud-storage==2.19.0
            - pypi:
                package: scikit-learn==1.5.2
            - pypi:
                package: missingno==0.5.2
            - pypi:
                package: tomli==2.2.1
            - pypi:
                package: tomlkit==0.13.3
            - pypi:
                package: pandera==0.23.0
            - pypi:
                package: pydantic~=2.10
        - task_key: targets
          depends_on:
            - task_key: feature_generation
          spark_python_task:
            python_file: src/edvise/scripts/pdp_targets.py
            source: GIT
            parameters:
              - --silver_volume_path
              - "/Volumes/{{job.parameters.DB_workspace}}/{{job.parameters.databricks_institution_name}}_silver/silver_volume"
              - --config_file_path 
              - "/Volumes/{{job.parameters.DB_workspace}}/{{job.parameters.databricks_institution_name}}_bronze/bronze_volume/training_inputs/{{job.parameters.config_file_name}}"
          job_cluster_key: edvise-pdp-training-pipeline-cluster
          libraries:
            - pypi:
                package: pandas==2.2.3
            - pypi:
                package: numpy==1.26.4
            - pypi:
                package: faker==33.1.0
            - pypi:
                package: google-cloud-storage==2.19.0
            - pypi:
                package: scikit-learn==1.5.2
            - pypi:
                package: missingno==0.5.2
            - pypi:
                package: tomli==2.2.1
            - pypi:
                package: tomlkit==0.13.3
            - pypi:
                package: pandera==0.23.0
            - pypi:
                package: pydantic~=2.10
        - task_key: model_prep
          depends_on:
            - task_key: checkpoint
            - task_key: student_selection
            - task_key: targets
          spark_python_task:
            python_file: src/edvise/scripts/pdp_model_prep.py
            source: GIT
            parameters:
              - --silver_volume_path
              - "/Volumes/{{job.parameters.DB_workspace}}/{{job.parameters.databricks_institution_name}}_silver/silver_volume"
              - --config_file_path 
              - "/Volumes/{{job.parameters.DB_workspace}}/{{job.parameters.databricks_institution_name}}_bronze/bronze_volume/training_inputs/{{job.parameters.config_file_name}}"
          job_cluster_key: edvise-pdp-training-pipeline-cluster
          libraries:
            - pypi:
                package: pandas==2.2.3
            - pypi:
                package: numpy==1.26.4
            - pypi:
                package: faker==33.1.0
            - pypi:
                package: google-cloud-storage==2.19.0
            - pypi:
                package: scikit-learn==1.5.2
            - pypi:
                package: missingno==0.5.2
            - pypi:
                package: tomli==2.2.1
            - pypi:
                package: tomlkit==0.13.3
            - pypi:
                package: pandera==0.23.0
            - pypi:
                package: pydantic~=2.10
        - task_key: training_h2o
          depends_on:
            - task_key: model_prep
          spark_python_task:
            python_file: src/edvise/scripts/training_h2o.py
            source: GIT
            parameters:
              - --silver_volume_path
              - "/Volumes/{{job.parameters.DB_workspace}}/{{job.parameters.databricks_institution_name}}_silver/silver_volume"
              - --config_file_path 
              - "/Volumes/{{job.parameters.DB_workspace}}/{{job.parameters.databricks_institution_name}}_bronze/bronze_volume/training_inputs/{{job.parameters.config_file_name}}"
              - --db_run_id
              - "{{job.parameters.db_run_id}}"
              - --ds_run_as
              - "{{job.parameters.ds_run_as}}"
              - --DB_workspace
              - "{{job.parameters.DB_workspace}}"
          job_cluster_key: edvise-pdp-training-pipeline-cluster
          libraries:
            - pypi:
                package: pandera==0.23.0
            - pypi:
                package: numpy==1.26.4
            - pypi:
                package: pandas==2.2.3
            - pypi:
                package: faker==33.1.0
            - pypi:
                package: google-cloud-storage==2.19.0
            - pypi:
                package: scikit-learn==1.5.2
            - pypi:
                package: missingno==0.5.2
            - pypi:
                package: tomli==2.2.1
            - pypi:
                package: tomlkit==0.13.3
            - pypi:
                package: pydantic~=2.10
            - pypi:
                package: h2o==3.46.0.7
            - pypi:
                package: shap~=0.46.0
            - pypi:
                package: mlflow~=2.22
            - pypi:
                package: weasyprint~=60.2
            - pypi:
                package: pydyf~=0.8.0
            - pypi:
                package: markdown~=3.5
            - pypi:
                package: pyarrow~=16.0
            - pypi:
                package: polars~=0.20
      job_clusters:
        - job_cluster_key: edvise-pdp-training-pipeline-cluster
          new_cluster:
            cluster_name: ""
            spark_version: 15.4.x-cpu-ml-scala2.12
            spark_conf:
              spark.master: local[*, 4]
              spark.databricks.cluster.profile: singleNode
            gcp_attributes:
              use_preemptible_executors: false
              availability: ON_DEMAND_GCP
              zone_id: HA
            node_type_id: n2-standard-16
            custom_tags:
              ResourceClass: SingleNode
              x-databricks-nextgen-cluster: "true"
            enable_elastic_disk: true
            data_security_mode: SINGLE_USER
            runtime_engine: STANDARD
            num_workers: 0  
      git_source:
        git_url: https://github.com/datakind/edvise
        git_provider: gitHub
<<<<<<< HEAD
        # git_branch: develop
        git_branch: feat/add-sklearn-models-inference
=======
        git_tag: v0.1.2
>>>>>>> f8a14087
      tags:
        dev: kayla_wilding
      queue:
        enabled: true
      parameters:
        - name: databricks_institution_name
          default: ${var.databricks_institution_name}
        - name: db_run_id
          default: "{{job.run_id}}"
        - name: DB_workspace
          default: ${var.DB_workspace}
        - name: DK_CC_EMAIL
          default: ${var.datakind_notification_email}
        - name: config_file_name
          default: ${var.config_file_name}
        - name: ds_run_as
          default: ${var.ds_run_as}
        - name: datakind_notification_email
          default: ${var.datakind_notification_email}
        - name: service_account_executer
          default: ${var.service_account_executer}
      permissions:
        - group_name: ${var.datakind_group_to_manage_workflow} 
          level: CAN_MANAGE
        - user_name: ${var.service_account_executer}
          level: CAN_MANAGE_RUN<|MERGE_RESOLUTION|>--- conflicted
+++ resolved
@@ -284,12 +284,7 @@
       git_source:
         git_url: https://github.com/datakind/edvise
         git_provider: gitHub
-<<<<<<< HEAD
-        # git_branch: develop
-        git_branch: feat/add-sklearn-models-inference
-=======
         git_tag: v0.1.2
->>>>>>> f8a14087
       tags:
         dev: kayla_wilding
       queue:
